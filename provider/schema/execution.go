package schema

import (
	"context"
<<<<<<< HEAD
	"reflect"
=======
	"fmt"
	"os"
	"runtime/debug"
>>>>>>> 64d60397
	"sync/atomic"

	"github.com/hashicorp/go-hclog"
	"github.com/iancoleman/strcase"
	"github.com/thoas/go-funk"
	"golang.org/x/sync/errgroup"
)

type ClientMeta interface {
	Logger() hclog.Logger
}

// ExecutionData marks all the related execution info passed to TableResolver and ColumnResolver giving access to the Runner's meta
type ExecutionData struct {
	// Table this execution is associated with
	Table *Table
	// Database connection to insert data into
	Db Database
	// Logger associated with this execution
	Logger hclog.Logger
	// disableDelete allows to disable deletion of table data for this execution
	disableDelete bool
	// extraFields to be passed to each created resource in the execution
	extraFields map[string]interface{}
}

// NewExecutionData Create a new execution data
func NewExecutionData(db Database, logger hclog.Logger, table *Table, disableDelete bool, extraFields map[string]interface{}) ExecutionData {
	return ExecutionData{
		Table:         table,
		Db:            db,
		Logger:        logger,
		disableDelete: disableDelete,
		extraFields:   extraFields,
	}
}

func (e ExecutionData) ResolveTable(ctx context.Context, meta ClientMeta, parent *Resource) (uint64, error) {
	var clients []ClientMeta
	clients = append(clients, meta)
	if e.Table.Multiplex != nil {
		clients = e.Table.Multiplex(meta)
		meta.Logger().Debug("multiplexing client", "count", len(clients))
	}
	g, ctx := errgroup.WithContext(ctx)
	var totalResources uint64
	for _, client := range clients {
		client := client
		g.Go(func() error {
			count, err := e.callTableResolve(ctx, client, parent)
			if err != nil && !(e.Table.IgnoreError != nil && e.Table.IgnoreError(err)) {
				return err
			}
			atomic.AddUint64(&totalResources, count)
			return nil
		})
	}
	return totalResources, g.Wait()
}

func (e ExecutionData) WithTable(t *Table) ExecutionData {
	return ExecutionData{
		Table:         t,
		Db:            e.Db,
		Logger:        e.Logger,
		disableDelete: e.disableDelete,
		extraFields:   e.extraFields,
	}
}

func (e ExecutionData) callTableResolve(ctx context.Context, client ClientMeta, parent *Resource) (uint64, error) {

	if !e.disableDelete && parent == nil && e.Table.DeleteFilter != nil {
		// Delete previous fetch
		if err := e.Db.Delete(ctx, e.Table, e.Table.DeleteFilter(client)); err != nil {
			client.Logger().Debug("cleaning table previous fetch", "table", e.Table.Name)
			return 0, err
		}
	}

	res := make(chan interface{})
	var resolverErr error
	go func() {
		defer func() {
			if r := recover(); r != nil {
				fmt.Fprintf(os.Stderr, "Fetch task exited with panic:\n%s\n", debug.Stack())
				e.Logger.Error("Fetch task exited with panic", e.Table.Name, string(debug.Stack()))
			}
			close(res)
		}()

		resolverErr = e.Table.Resolver(ctx, client, parent, res)
	}()

	nc := uint64(0)
	for elem := range res {
		objects := interfaceSlice(elem)
		if len(objects) == 0 {
			continue
		}
		if err := e.resolveResources(ctx, client, parent, objects); err != nil {
			return 0, err
		}
		nc += uint64(len(objects))
	}
	// check if channel iteration stopped because of resolver failure
	if resolverErr != nil {
		client.Logger().Error("received resolve resources error", "table", e.Table.Name, "error", resolverErr)
		return 0, resolverErr
	}
	// Print only parent resources
	if parent == nil {
		client.Logger().Info("fetched successfully", "table", e.Table.Name, "count", nc)
	}
	return nc, nil
}

func (e ExecutionData) resolveResources(ctx context.Context, meta ClientMeta, parent *Resource, objects []interface{}) error {
	var resources = make([]*Resource, len(objects))
	for i, o := range objects {
		resources[i] = NewResourceData(e.Table, parent, o, e.extraFields)
		if err := e.resolveResourceValues(ctx, meta, resources[i]); err != nil {
			return err
		}
	}
	// Before inserting resolve all table column resolvers
	if err := e.Db.Insert(ctx, e.Table, resources); err != nil {
		e.Logger.Error("failed to insert to db", "error", err)
		return err
	}

	// Finally resolve relations of each resource
	for _, rel := range e.Table.Relations {
		meta.Logger().Debug("resolving table relation", "table", e.Table.Name, "relation", rel.Name)
		for _, r := range resources {
			// ignore relation resource count
			_, err := e.WithTable(rel).ResolveTable(ctx, meta, r)
			if err != nil {
				return err
			}
		}
	}
	return nil
}

func (e ExecutionData) resolveResourceValues(ctx context.Context, meta ClientMeta, resource *Resource) error {
	if err := e.resolveColumns(ctx, meta, resource, resource.table.Columns); err != nil {
		return err
	}
	// call PostRowResolver if defined after columns have been resolved
	if resource.table.PostResourceResolver != nil {
		if err := resource.table.PostResourceResolver(ctx, meta, resource); err != nil {
			return err
		}
	}
	// Finally generate cq_id for resource
	for _, c := range GetDefaultSDKColumns() {
		if err := c.Resolver(ctx, meta, resource, c); err != nil {
			return err
		}
	}
	return nil
}

func (e ExecutionData) resolveColumns(ctx context.Context, meta ClientMeta, resource *Resource, cols []Column) error {
	for _, c := range cols {
		if c.Resolver != nil {
			meta.Logger().Trace("using custom column resolver", "column", c.Name)
			if err := c.Resolver(ctx, meta, resource, c); err != nil {
				return err
			}
			continue
		}
		meta.Logger().Trace("resolving column value", "column", c.Name)
		// base use case: try to get column with CamelCase name
		v := funk.Get(resource.Item, strcase.ToCamel(c.Name), funk.WithAllowZero())
		if v == nil {
			meta.Logger().Trace("using column default value", "column", c.Name, "default", c.Default)
			v = c.Default
		}
		meta.Logger().Trace("setting column value", "column", c.Name, "value", v)
		if err := resource.Set(c.Name, v); err != nil {
			return err
		}
	}
	return nil
}

func interfaceSlice(slice interface{}) []interface{} {
	// if value is nil return nil
	if slice == nil {
		return nil
	}
	s := reflect.ValueOf(slice)
	// Keep the distinction between nil and empty slice input
	if s.Kind() == reflect.Ptr && s.Elem().Kind() == reflect.Slice && s.Elem().IsNil() {
		return nil
	}
	if s.Kind() != reflect.Slice {
		return []interface{}{slice}
	}

	ret := make([]interface{}, s.Len())

	for i := 0; i < s.Len(); i++ {
		ret[i] = s.Index(i).Interface()
	}

	return ret
}<|MERGE_RESOLUTION|>--- conflicted
+++ resolved
@@ -2,13 +2,9 @@
 
 import (
 	"context"
-<<<<<<< HEAD
-	"reflect"
-=======
 	"fmt"
 	"os"
 	"runtime/debug"
->>>>>>> 64d60397
 	"sync/atomic"
 
 	"github.com/hashicorp/go-hclog"
