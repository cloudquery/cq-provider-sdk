package testing

import (
	"context"
	"fmt"
	"os"
	"strings"
	"sync"
	"testing"

	"github.com/cloudquery/cq-provider-sdk/provider/execution"

	sq "github.com/Masterminds/squirrel"
	"github.com/cloudquery/cq-provider-sdk/cqproto"
	"github.com/cloudquery/cq-provider-sdk/database"
	"github.com/cloudquery/cq-provider-sdk/migration"
	"github.com/cloudquery/cq-provider-sdk/provider"
	"github.com/cloudquery/cq-provider-sdk/provider/schema"
	"github.com/cloudquery/cq-provider-sdk/testlog"
	"github.com/cloudquery/faker/v3"
	"github.com/georgysavva/scany/pgxscan"
	"github.com/hashicorp/go-hclog"
	"github.com/stretchr/testify/assert"
)

type ResourceTestCase struct {
	Provider *provider.Provider
	Config   string
	// we want it to be parallel by default
	NotParallel bool
	// ParallelFetchingLimit limits parallel resources fetch at a time
	ParallelFetchingLimit uint64
}

// IntegrationTest - creates resources using terraform, fetches them to db and compares with expected values
func TestResource(t *testing.T, resource ResourceTestCase) {
	if !resource.NotParallel {
		t.Parallel()
	}
	t.Helper()
	if err := faker.SetRandomMapAndSliceMinSize(1); err != nil {
		t.Fatal(err)
	}
	if err := faker.SetRandomMapAndSliceMaxSize(1); err != nil {
		t.Fatal(err)
	}

	// No need for configuration or db connection, get it out of the way first
	// testTableIdentifiersForProvider(t, resource.Provider)

	conn, err := setupDatabase()
	if err != nil {
		t.Fatal(err)
	}

	l := testlog.New(t)
	l.SetLevel(hclog.Info)
	resource.Provider.Logger = l
	tableCreator := migration.NewTableCreator(l, schema.PostgresDialect{})

	for _, table := range resource.Provider.ResourceMap {
		if err := tableCreator.CreateTable(context.Background(), conn, table, nil); err != nil {
			assert.FailNow(t, fmt.Sprintf("failed to create tables %s", table.Name), err)
		}
		if err := truncateTables(conn, table); err != nil {
			t.Fatal(err)
		}
	}

	if err = fetch(t, &resource); err != nil {
		t.Fatal(err)
	}
	for _, table := range resource.Provider.ResourceMap {
		verifyNoEmptyColumns(t, table, conn)
	}

}

// fetch - fetches resources from the cloud and puts them into database. database config can be specified via DATABASE_URL env variable
func fetch(t *testing.T, resource *ResourceTestCase) error {
	t.Helper()
	resourceNames := make([]string, 0, len(resource.Provider.ResourceMap))
	for name := range resource.Provider.ResourceMap {
		resourceNames = append(resourceNames, name)
	}

	t.Logf("fetch resources %v", resourceNames)

	if _, err := resource.Provider.ConfigureProvider(context.Background(), &cqproto.ConfigureProviderRequest{
		CloudQueryVersion: "",
		Connection: cqproto.ConnectionDetails{DSN: getEnv("DATABASE_URL",
			"host=localhost user=postgres password=pass DB.name=postgres port=5432")},
		Config: []byte(resource.Config),
	}); err != nil {
		return err
	}

	var resourceSender = &testResourceSender{
		Errors: []string{},
	}

	if err := resource.Provider.FetchResources(context.Background(),
		&cqproto.FetchResourcesRequest{
			Resources:             resourceNames,
			ParallelFetchingLimit: resource.ParallelFetchingLimit,
		},
		resourceSender,
	); err != nil {
		return err
	}

	if len(resourceSender.Errors) > 0 {
		return fmt.Errorf("error/s occur during test, %s", strings.Join(resourceSender.Errors, ", "))
	}

	return nil
}

<<<<<<< HEAD
func deleteTables(conn execution.QueryExecer, table *schema.Table) error {
=======
func truncateTables(conn schema.QueryExecer, table *schema.Table) error {
>>>>>>> 6109c8a6
	s := sq.Delete(table.Name)
	sql, args, err := s.ToSql()
	if err != nil {
		return err
	}

	if err := conn.Exec(context.TODO(), sql, args...); err != nil {
		return err
	}
	for _, childTable := range table.Relations {
		if err := truncateTables(conn, childTable); err != nil {
			return err
		}
	}
	return nil
}

func verifyNoEmptyColumns(t *testing.T, table *schema.Table, conn pgxscan.Querier) {
	t.Helper()
	t.Run(table.Name, func(t *testing.T) {
		t.Helper()
		if table.IgnoreInTests {
			t.Skipf("table %s marked as IgnoreInTest. Skipping...", table.Name)
		}
		s := sq.StatementBuilder.
			PlaceholderFormat(sq.Dollar).
			Select(fmt.Sprintf("json_agg(%s)", table.Name)).
			From(table.Name)
		query, args, err := s.ToSql()
		if err != nil {
			t.Fatal(err)
		}
		var data []map[string]interface{}
		if err := pgxscan.Get(context.Background(), conn, &data, query, args...); err != nil {
			t.Fatal(err)
		}

		if len(data) == 0 {
			t.Errorf("expected to have at least 1 entry at table %s got zero", table.Name)
			return
		}

		nilColumns := map[string]bool{}
		// mark all columns as nil
		for _, c := range table.Columns {
			if !c.IgnoreInTests {
				nilColumns[c.Name] = true
			}
		}

		for _, row := range data {
			for c, v := range row {
				if v != nil {
					// as long as we had one row or result with this column not nil it means the resolver worked
					nilColumns[c] = false
				}
			}
		}

		var nilColumnsArr []string
		for c, v := range nilColumns {
			if v {
				nilColumnsArr = append(nilColumnsArr, c)
			}
		}

		if len(nilColumnsArr) != 0 {
			t.Errorf("found nil column in table %s. columns=%s", table.Name, strings.Join(nilColumnsArr, ","))
		}
		for _, childTable := range table.Relations {
			verifyNoEmptyColumns(t, childTable, conn)
		}
	})
}

type testResourceSender struct {
	Errors []string
}

func (f *testResourceSender) Send(r *cqproto.FetchResourcesResponse) error {
	if r.Error != "" {
		fmt.Printf(r.Error)
		f.Errors = append(f.Errors, r.Error)
	}
	for _, partialFetchError := range r.PartialFetchFailedResources {
		f.Errors = append(f.Errors, fmt.Sprintf("table: %s. partial fetch error: %s", partialFetchError.TableName, partialFetchError.Error))
	}
	return nil
}

var (
	dbConnOnce sync.Once
	pool       execution.QueryExecer
	dbErr      error
)

func setupDatabase() (execution.QueryExecer, error) {
	dbConnOnce.Do(func() {
		pool, dbErr = database.New(context.Background(), hclog.NewNullLogger(), getEnv("DATABASE_URL", "host=localhost user=postgres password=pass DB.name=postgres port=5432"))
		if dbErr != nil {
			return
		}
	})
	return pool, dbErr
}

func getEnv(key, fallback string) string {
	if value, ok := os.LookupEnv(key); ok {
		return value
	}
	return fallback
}<|MERGE_RESOLUTION|>--- conflicted
+++ resolved
@@ -116,11 +116,7 @@
 	return nil
 }
 
-<<<<<<< HEAD
-func deleteTables(conn execution.QueryExecer, table *schema.Table) error {
-=======
-func truncateTables(conn schema.QueryExecer, table *schema.Table) error {
->>>>>>> 6109c8a6
+func truncateTables(conn execution.QueryExecer, table *schema.Table) error {
 	s := sq.Delete(table.Name)
 	sql, args, err := s.ToSql()
 	if err != nil {
